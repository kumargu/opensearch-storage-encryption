/*
 * Copyright OpenSearch Contributors
 * SPDX-License-Identifier: Apache-2.0
 */
package org.opensearch.index.store.mmap;

import java.io.IOException;
import java.lang.foreign.Arena;
import java.lang.foreign.FunctionDescriptor;
import java.lang.foreign.Linker;
import java.lang.foreign.MemorySegment;
import java.lang.foreign.SymbolLookup;
import java.lang.foreign.ValueLayout;
import java.lang.invoke.MethodHandle;
import java.util.Optional;

import org.apache.logging.log4j.LogManager;
import org.apache.logging.log4j.Logger;
import org.opensearch.common.SuppressForbidden;
import org.opensearch.index.store.directio.BufferIOWithCaching;

@SuppressForbidden(reason = "temporary bypass")
@SuppressWarnings("preview")
public class PanamaNativeAccess {
    private static final Logger LOGGER = LogManager.getLogger(BufferIOWithCaching.class);
    private static final Linker LINKER = Linker.nativeLinker();

    public static final MethodHandle MMAP;
    private static final MethodHandle MADVISE;
    public static final MethodHandle MPROTECT;
    private static final MethodHandle GET_PAGE_SIZE;
    private static final MethodHandle OPEN;
    private static final MethodHandle CLOSE;
    public static final MethodHandle POSIX_MEMALIGN;
    public static final MethodHandle READ;
    public static final MethodHandle PREAD;
    public static final MethodHandle PWRITE;
    public static final MethodHandle POSIX_FADVISE;

    private static final SymbolLookup LIBC = LINKER.defaultLookup();

    public static final int MADV_WILLNEED = 3;
    public static final int PROT_READ = 0x1;
    public static final int PROT_WRITE = 0x2;
    public static final int MAP_PRIVATE = 0x02;
    public static final int POSIX_FADV_DONTNEED = 4;

<<<<<<< HEAD
    public static final int O_RDONLY = 0;
    public static final int O_DIRECT = 040000;
    public static final int O_SYNC = 04010000;

=======
>>>>>>> 352ac8a0
    static {
        try {
            // First try to find mmap
            Optional<MemorySegment> mmapSymbol = LIBC.find("mmap");
            if (mmapSymbol.isEmpty()) {
                // If mmap is not found, try mmap64 on some systems
                mmapSymbol = LIBC.find("mmap64");
            }

            if (mmapSymbol.isEmpty()) {
                throw new RuntimeException("Could not find mmap or mmap64 symbol");
            }

            MMAP = LINKER
                .downcallHandle(
                    mmapSymbol.get(),
                    FunctionDescriptor
                        .of(
                            ValueLayout.ADDRESS,
                            ValueLayout.ADDRESS, // addr
                            ValueLayout.JAVA_LONG, // length
                            ValueLayout.JAVA_INT, // prot
                            ValueLayout.JAVA_INT, // flags
                            ValueLayout.JAVA_INT, // fd
                            ValueLayout.JAVA_LONG // offset
                        )
                );

            MADVISE = LINKER
                .downcallHandle(
                    LIBC.find("madvise").orElseThrow(),
                    FunctionDescriptor.of(ValueLayout.JAVA_INT, ValueLayout.ADDRESS, ValueLayout.JAVA_LONG, ValueLayout.JAVA_INT)
                );

            MPROTECT = LINKER
                .downcallHandle(
                    LIBC.find("mprotect").orElseThrow(),
                    FunctionDescriptor.of(ValueLayout.JAVA_INT, ValueLayout.ADDRESS, ValueLayout.JAVA_LONG, ValueLayout.JAVA_INT)
                );

            GET_PAGE_SIZE = LINKER.downcallHandle(LIBC.find("getpagesize").orElseThrow(), FunctionDescriptor.of(ValueLayout.JAVA_INT));

            POSIX_MEMALIGN = LINKER
                .downcallHandle(
                    LIBC.find("posix_memalign").orElseThrow(),
                    FunctionDescriptor.of(ValueLayout.JAVA_INT, ValueLayout.ADDRESS, ValueLayout.JAVA_LONG, ValueLayout.JAVA_LONG)
                );

            READ = LINKER
                .downcallHandle(
                    LIBC.find("read").orElseThrow(),
                    FunctionDescriptor.of(ValueLayout.JAVA_LONG, ValueLayout.JAVA_INT, ValueLayout.ADDRESS, ValueLayout.JAVA_LONG)
                );

            PREAD = LINKER
                .downcallHandle(
                    LIBC.find("pread").orElseThrow(),
                    FunctionDescriptor
                        .of(
                            ValueLayout.JAVA_LONG,  // ssize_t
                            ValueLayout.JAVA_INT,   // int fd
                            ValueLayout.ADDRESS,    // void *buf
                            ValueLayout.JAVA_LONG,  // size_t count
                            ValueLayout.JAVA_LONG
                        )  // off_t offset
                );

            PWRITE = LINKER
                .downcallHandle(
                    LIBC.find("pwrite").orElseThrow(),
                    FunctionDescriptor
                        .of(
                            ValueLayout.JAVA_LONG,   // return ssize_t
                            ValueLayout.JAVA_INT,    // int fd
                            ValueLayout.ADDRESS,     // const void *buf
                            ValueLayout.JAVA_LONG,   // size_t count
                            ValueLayout.JAVA_LONG
                        )   // off_t offset
                );

            POSIX_FADVISE = LINKER
                .downcallHandle(
                    LIBC.find("posix_fadvise").orElseThrow(),
                    FunctionDescriptor
                        .of(
                            ValueLayout.JAVA_INT, // return int
                            ValueLayout.JAVA_INT, // int fd
                            ValueLayout.JAVA_LONG, // offset
                            ValueLayout.JAVA_LONG, // len
                            ValueLayout.JAVA_INT // advice
                        )
                );

        } catch (RuntimeException e) {
            throw new RuntimeException("Failed to load mmap", e);
        }
    }

    public static int getPageSize() {
        try {
            return (int) GET_PAGE_SIZE.invokeExact();
        } catch (Throwable e) {
            return 4096; // fallback to common page size
        }
    }

    public static void madvise(long address, long length, int advice) throws Throwable {
        int rc = (int) MADVISE.invokeExact(MemorySegment.ofAddress(address), length, advice);
        if (rc != 0) {
            throw new RuntimeException("madvise failed with rc=" + rc);
        }
    }

    static {
        try {
            OPEN = LINKER
                .downcallHandle(
                    LIBC.find("open").orElseThrow(),
                    FunctionDescriptor
                        .of(
                            ValueLayout.JAVA_INT,
                            ValueLayout.ADDRESS, // const char *pathname
                            ValueLayout.JAVA_INT // int flags
                        )
                );

            CLOSE = LINKER
                .downcallHandle(
                    LIBC.find("close").orElseThrow(),
                    FunctionDescriptor
                        .of(
                            ValueLayout.JAVA_INT,
                            ValueLayout.JAVA_INT // int fd
                        )
                );
        } catch (Throwable e) {
            throw new RuntimeException("Failed to bind open/close", e);
        }
    }

    public static int openFile(String path) throws Throwable {
        try (Arena arena = Arena.ofConfined()) {
            MemorySegment pathSegment = arena.allocateFrom(path);
            return (int) OPEN.invoke(pathSegment, 0); // O_RDONLY = 0
        }
    }

    public static int openFileWithODirect(String path, boolean direct, Arena arena) throws Throwable {
        MemorySegment cPath = arena.allocateUtf8String(path);
        @SuppressWarnings("PointlessBitwiseExpression")
        int flags = O_RDONLY | (direct ? O_DIRECT : 0);

        return (int) OPEN.invoke(cPath, flags);
    }

    public static void pwrite(int fd, MemorySegment segment, long length, long offset) throws IOException {
        try {
            long written = (long) PWRITE.invokeExact(fd, segment.address(), length, offset);
            if (written != length) {
                throw new IOException("pwrite wrote only " + written + " of " + length + " bytes");
            }
        } catch (Throwable t) {
            throw new IOException("pwrite failed", t);
        }
    }

    public static void closeFile(int fd) throws Throwable {
        CLOSE.invoke(fd);
    }

    public static boolean dropFileCache(String filePath) {
        try (Arena arena = Arena.ofConfined()) {
            MemorySegment cPath = arena.allocateUtf8String(filePath);
            int fd = (int) OPEN.invoke(cPath, O_RDONLY);
            if (fd < 0) {
                return false; // Cannot open file - may already be deleted
            }

            try {
                // 0, 0 means "entire file" - let kernel drop all cached pages
                int rc = (int) POSIX_FADVISE.invoke(fd, 0L, 0L, POSIX_FADV_DONTNEED);
                if (rc != 0) {
                    LOGGER.warn("posix_fadvise failed with rc={} for file: {}", rc, filePath);
                }
                return rc == 0; // Success if posix_fadvise returns 0
            } finally {
                CLOSE.invoke(fd);
            }
        } catch (Throwable t) {
            // Best-effort operation: file may be deleted, permissions changed, etc.
            // This is expected and should not affect application functionality
            return false;
        }
    }
}<|MERGE_RESOLUTION|>--- conflicted
+++ resolved
@@ -45,13 +45,10 @@
     public static final int MAP_PRIVATE = 0x02;
     public static final int POSIX_FADV_DONTNEED = 4;
 
-<<<<<<< HEAD
     public static final int O_RDONLY = 0;
     public static final int O_DIRECT = 040000;
     public static final int O_SYNC = 04010000;
 
-=======
->>>>>>> 352ac8a0
     static {
         try {
             // First try to find mmap
